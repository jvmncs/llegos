**Tweet 1**
We're thrilled to announce the alpha release of Llegos, a domain specific library for designing multi-agent systems in Python led by @CyrusofEden.

Llegos in a nutshell: llegos.Actors are containers for your agents, and llegos.Actors send llegos.Messages and share llegos.Objects in llegos.Scenes.

Described by an early contributor as "More of a PyTorch, less of a Keras"

![](./llegos_diagram.png)

**Tweet 2**
<<<<<<< HEAD
Llegos in a nutshell: llegos.Actors are containers for your agents, and llegos.Actors send llegos.Messages and share llegos.Objects in llegos.Scenes.

**Tweet 3**
=======
>>>>>>> 9154d176
Let's dive into what makes Llegos a game-changer.

First, Strongly Typed Message Passing - ensuring clarity and precision in communication between your agents. Llegos focuses on making complex interactions simpler and more reliable.

![](./strongly_typed_messages.png)
![](./strongly_typed_messages_2.png)

**Tweet 4**

Next, Email-like Messaging Semantics. Messages in Llegos are as intuitive as using email - with functionalities like replying and forwarding.

![](./message_email_semantics.png)

**Tweet 5**
Bring Your Own Libraries. Llegos seamlessly integrates with tools like Langchain, LlamaIndex, Outlines, DSPy...modularity is vital.
Enhance your agents and coordinate them in a multi-agent system with ease.

**Tweet 6**
Flexibility and generalizability are at the core of Llegos. The core primitives allow you to model agent hierarchies, networks, and more.

![](./nested_contract_net.png)

**Tweet 7**
Jump into our GitHub repo to start exploring. We're excited to see what incredible systems the community will create wih Llegos. Let's build the future together.

https://github.com/nousresearch/llegos

**Tweet 8**
Stay tuned for updates, new features, and more as we continue this exciting journey. Come join us in our [Discord](https://discord.gg/jqVphNsB4H) to collaborate on multi-agent systems.<|MERGE_RESOLUTION|>--- conflicted
+++ resolved
@@ -8,12 +8,6 @@
 ![](./llegos_diagram.png)
 
 **Tweet 2**
-<<<<<<< HEAD
-Llegos in a nutshell: llegos.Actors are containers for your agents, and llegos.Actors send llegos.Messages and share llegos.Objects in llegos.Scenes.
-
-**Tweet 3**
-=======
->>>>>>> 9154d176
 Let's dive into what makes Llegos a game-changer.
 
 First, Strongly Typed Message Passing - ensuring clarity and precision in communication between your agents. Llegos focuses on making complex interactions simpler and more reliable.
